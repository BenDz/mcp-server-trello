--- conflicted
+++ resolved
@@ -608,8 +608,6 @@
                     ),
                   },
                 ],
-<<<<<<< HEAD
-=======
               };
             } catch (error) {
               return this.handleErrorResponse(error);
@@ -625,7 +623,6 @@
               );
               return {
                 content: [{ type: 'text', text: JSON.stringify(card, null, 2) }],
->>>>>>> d684da4d
               };
             } catch (error) {
               return this.handleErrorResponse(error);
@@ -664,11 +661,7 @@
   async run() {
     const transport = new StdioServerTransport();
     // Load configuration before starting the server
-<<<<<<< HEAD
     await this.trelloClient.loadConfig().catch(_error => {
-=======
-    await this.trelloClient.loadConfig().catch(error => {
->>>>>>> d684da4d
       // Continue with default config if loading fails
     });
     await this.server.connect(transport);
